--- conflicted
+++ resolved
@@ -1077,14 +1077,10 @@
 	image_addr = (unsigned char *)target_get_scratch_address();
 
 #if DEVICE_TREE
-<<<<<<< HEAD
 #ifndef OSVERSION_IN_BOOTIMAGE
 	dt_size = hdr->dt_size;
 #endif
 	dt_actual = ROUND_TO_PAGE(dt_size, page_mask);
-=======
-	dt_actual = ROUND_TO_PAGE(hdr->dt_size, page_mask);
->>>>>>> 0d6d9ccc
 	if (UINT_MAX < ((uint64_t)kernel_actual + (uint64_t)ramdisk_actual+ (uint64_t)dt_actual + page_size)) {
 		dprintf(CRITICAL, "Integer overflow detected in bootimage header fields at %u in %s\n",__LINE__,__FILE__);
 		return -1;
